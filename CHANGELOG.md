# Change Log

All notable changes to this project will be documented in this file.

The format is based on [Keep a Changelog](http://keepachangelog.com/)
and this project adheres to [Semantic Versioning](http://semver.org/).

## [Unreleased]

### Added

<<<<<<< HEAD
- Add `nanos()` methods and `NanosDuration` aliases alongside other units.
=======
- Implement AddAssign and SubAssign for Instant and Duration, and
  MulAssign and DivAssign for Duration.
>>>>>>> fa48086d

### Fixed

### Changed

## [v0.3.3]

### Changed

- Underlying const gcd implementation switched to the `gcd` crate.
- `Duration::convert` now `const`.

## [v0.3.2]

### Fixed

- `Duration::convert` did not do the right thing when getting close to maximum supported values.

## [v0.3.1]

### Added

- Added `CHANGELOG.md`

### Fixed

- Now supports a `defmt` version span (0.2 and 0.3 is supported)

[Unreleased]: https://github.com/korken89/fugit/compare/v0.3.3...HEAD
[v0.3.3]: https://github.com/korken89/fugit/compare/v0.3.2...v0.3.3
[v0.3.2]: https://github.com/korken89/fugit/compare/v0.3.1...v0.3.2
[v0.3.1]: https://github.com/korken89/fugit/compare/v0.3.0...v0.3.1<|MERGE_RESOLUTION|>--- conflicted
+++ resolved
@@ -9,12 +9,9 @@
 
 ### Added
 
-<<<<<<< HEAD
 - Add `nanos()` methods and `NanosDuration` aliases alongside other units.
-=======
 - Implement AddAssign and SubAssign for Instant and Duration, and
   MulAssign and DivAssign for Duration.
->>>>>>> fa48086d
 
 ### Fixed
 
